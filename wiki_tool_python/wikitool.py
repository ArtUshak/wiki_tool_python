--- conflicted
+++ resolved
@@ -649,13 +649,8 @@
                     )
                 except mediawiki.MediaWikiAPIError as exc:
                     click.echo(
-<<<<<<< HEAD
-                        'Falied to upload file {}.'.format(
-                            image_name
-=======
                         'Failed to upload file {}: {}.'.format(
                             image_name, str(exc)
->>>>>>> 9b16c314
                         )
                     )
 
